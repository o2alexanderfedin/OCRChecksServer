import Foundation

// Required for image processing
#if canImport(UIKit) && !os(macOS)
import UIKit
#endif

#if canImport(AppKit) && os(macOS)
import AppKit
import ImageIO
import CoreFoundation
#endif

/// Format type for document processing
public enum DocumentFormat: String {
    case image = "image"
    case pdf = "pdf"
}

/// Document type for universal processing endpoint
public enum DocumentType: String, Codable {
    case check = "check"
    case receipt = "receipt"
}

/// Universal document processing response
public struct DocumentResponse: Codable {
    /// Extracted document data (either Check or Receipt)
    public let data: Codable
    
    /// Type of document processed
    public let documentType: DocumentType
    
    /// Confidence scores for the processing
    public let confidence: Confidence
    
    enum CodingKeys: String, CodingKey {
        case data
        case documentType
        case confidence
    }
    
    public init(from decoder: Decoder) throws {
        let container = try decoder.container(keyedBy: CodingKeys.self)
        documentType = try container.decode(DocumentType.self, forKey: .documentType)
        confidence = try container.decode(Confidence.self, forKey: .confidence)
        
        // Decode the data based on documentType
        switch documentType {
        case .check:
            let checkData = try container.decode(Check.self, forKey: .data)
            data = checkData
        case .receipt:
            let receiptData = try container.decode(Receipt.self, forKey: .data)
            data = receiptData
        }
    }
    
    public func encode(to encoder: Encoder) throws {
        var container = encoder.container(keyedBy: CodingKeys.self)
        try container.encode(documentType, forKey: .documentType)
        try container.encode(confidence, forKey: .confidence)
        
        // Encode data based on its actual type
        if let checkData = data as? Check {
            try container.encode(checkData, forKey: .data)
        } else if let receiptData = data as? Receipt {
            try container.encode(receiptData, forKey: .data)
        } else {
            throw EncodingError.invalidValue(data, EncodingError.Context(
                codingPath: [CodingKeys.data],
                debugDescription: "Data must be either Check or Receipt"
            ))
        }
    }
}

/// Health status response from the API
public struct HealthResponse: Codable {
    /// Server status (always "ok")
    public let status: String
    
    /// Current server time
    public let timestamp: String
    
    /// Server version
    public let version: String
}

// Protocol for using with URLSession mocking
public protocol URLSessionProtocol {
    func data(from url: URL, delegate: URLSessionTaskDelegate?) async throws -> (Data, URLResponse)
    func data(for request: URLRequest, delegate: URLSessionTaskDelegate?) async throws -> (Data, URLResponse)
}

// Extend URLSession to conform to the protocol
extension URLSession: URLSessionProtocol {}

/// Main client for the OCR Checks Server API
public class OCRClient {
    private let baseURL: URL
    private let session: URLSessionProtocol
    
    /// Available server environments for the API
    public enum Environment {
        /// Production server at api.nolock.social
        case production
        
        /// Development server at dev-api.nolock.social
        case development
        
        /// Local development server at http://localhost:8789
        case local
        
        /// Custom server URL
        case custom(URL)
        
        var url: URL {
            switch self {
            case .production:
                return URL(string: "https://api.nolock.social")!
            case .development:
                return URL(string: "https://dev-api.nolock.social")!
            case .local:
                return URL(string: "http://localhost:8789")!
            case .custom(let url):
                return url
            }
        }
    }
    
    /// Initialize a new OCR client with the specified environment
    /// - Parameter environment: The server environment to use
    /// - Parameter session: URLSession for network requests (defaults to shared session)
    public init(environment: Environment = .production, session: URLSessionProtocol = URLSession.shared) {
        self.baseURL = environment.url
        self.session = session
    }
    
    // MARK: - Async/Await API Methods
    
    /// Process a check image using async/await
    /// - Parameters:
    ///   - imageData: The image data to process
    ///   - format: Format of the document (default: .image)
    ///   - filename: Optional filename for the document
    /// - Returns: A CheckResponse containing the processed check data
    /// - Throws: An error if the processing fails
    public func processCheck(
        imageData: Data,
        format: DocumentFormat = .image,
        filename: String? = nil
    ) async throws -> CheckResponse {
        var urlComponents = URLComponents(string: baseURL.appendingPathComponent("check").absoluteString)!
        var queryItems = [URLQueryItem(name: "format", value: format.rawValue)]
        
        if let filename = filename {
            queryItems.append(URLQueryItem(name: "filename", value: filename))
        }
        
        urlComponents.queryItems = queryItems
        
        guard let url = urlComponents.url else {
            throw OCRError(error: "Invalid URL")
        }
        
        return try await performRequest(url: url, imageData: imageData)
    }
    
    /// Process a receipt image using async/await
    /// - Parameters:
    ///   - imageData: The image data to process
    ///   - format: Format of the document (default: .image)
    ///   - filename: Optional filename for the document
    /// - Returns: A ReceiptResponse containing the processed receipt data
    /// - Throws: An error if the processing fails
    public func processReceipt(
        imageData: Data,
        format: DocumentFormat = .image,
        filename: String? = nil
    ) async throws -> ReceiptResponse {
        var urlComponents = URLComponents(string: baseURL.appendingPathComponent("receipt").absoluteString)!
        var queryItems = [URLQueryItem(name: "format", value: format.rawValue)]
        
        if let filename = filename {
            queryItems.append(URLQueryItem(name: "filename", value: filename))
        }
        
        urlComponents.queryItems = queryItems
        
        guard let url = urlComponents.url else {
            throw OCRError(error: "Invalid URL")
        }
        
        return try await performRequest(url: url, imageData: imageData)
    }
    
    /// Process a document as either a check or receipt using async/await
    /// - Parameters:
    ///   - imageData: The image data to process
    ///   - type: Type of document to process
    ///   - format: Format of the document (default: .image)
    ///   - filename: Optional filename for the document
    /// - Returns: A DocumentResponse containing the processed document data
    /// - Throws: An error if the processing fails
    public func processDocument(
        imageData: Data,
        type: DocumentType,
        format: DocumentFormat = .image,
        filename: String? = nil
    ) async throws -> DocumentResponse {
        var urlComponents = URLComponents(string: baseURL.appendingPathComponent("process").absoluteString)!
        var queryItems = [
            URLQueryItem(name: "type", value: type.rawValue),
            URLQueryItem(name: "format", value: format.rawValue)
        ]
        
        if let filename = filename {
            queryItems.append(URLQueryItem(name: "filename", value: filename))
        }
        
        urlComponents.queryItems = queryItems
        
        guard let url = urlComponents.url else {
            throw OCRError(error: "Invalid URL")
        }
        
        return try await performRequest(url: url, imageData: imageData)
    }
    
    /// Get server health status using async/await
    /// - Returns: A HealthResponse containing the server health information
    /// - Throws: An error if the request fails
    public func getHealth() async throws -> HealthResponse {
        let url = baseURL.appendingPathComponent("health")
        
        let (data, response) = try await session.data(from: url, delegate: nil)
        
        guard let httpResponse = response as? HTTPURLResponse else {
            throw OCRError(error: "Invalid response")
        }
        
        guard (200...299).contains(httpResponse.statusCode) else {
            // Print the response body for debugging
            let responseString = String(data: data, encoding: .utf8) ?? "Unable to decode response"
            print("HTTP Error \(httpResponse.statusCode): \(responseString)")
            
            if let errorResponse = try? JSONDecoder().decode(OCRError.self, from: data) {
                throw errorResponse
            } else {
                throw OCRError(error: "HTTP Error: \(httpResponse.statusCode) - \(responseString)")
            }
        }
        
        let decoder = JSONDecoder()
        return try decoder.decode(HealthResponse.self, from: data)
    }
    
    // MARK: - Backward Compatibility Methods with Completion Handlers
    
    /// Process a check image
    /// - Parameters:
    ///   - imageData: The image data to process
    ///   - format: Format of the document (default: .image)
    ///   - filename: Optional filename for the document
    ///   - completion: Completion handler with result
    public func processCheck(
        imageData: Data,
        format: DocumentFormat = .image,
        filename: String? = nil,
        completion: @escaping (Result<CheckResponse, Error>) -> Void
    ) {
        Task {
            do {
                let response = try await processCheck(imageData: imageData, format: format, filename: filename)
                completion(.success(response))
            } catch {
                completion(.failure(error))
            }
        }
    }
    
    /// Process a receipt image
    /// - Parameters:
    ///   - imageData: The image data to process
    ///   - format: Format of the document (default: .image)
    ///   - filename: Optional filename for the document
    ///   - completion: Completion handler with result
    public func processReceipt(
        imageData: Data,
        format: DocumentFormat = .image,
        filename: String? = nil,
        completion: @escaping (Result<ReceiptResponse, Error>) -> Void
    ) {
        Task {
            do {
                let response = try await processReceipt(imageData: imageData, format: format, filename: filename)
                completion(.success(response))
            } catch {
                completion(.failure(error))
            }
        }
    }
    
    /// Process a document as either a check or receipt
    /// - Parameters:
    ///   - imageData: The image data to process
    ///   - type: Type of document to process
    ///   - format: Format of the document (default: .image)
    ///   - filename: Optional filename for the document
    ///   - completion: Completion handler with result
    public func processDocument(
        imageData: Data,
        type: DocumentType,
        format: DocumentFormat = .image,
        filename: String? = nil,
        completion: @escaping (Result<DocumentResponse, Error>) -> Void
    ) {
        Task {
            do {
                let response = try await processDocument(imageData: imageData, type: type, format: format, filename: filename)
                completion(.success(response))
            } catch {
                completion(.failure(error))
            }
        }
    }
    
    /// Get server health status
    /// - Parameter completion: Completion handler with result
    public func getHealth(completion: @escaping (Result<HealthResponse, Error>) -> Void) {
        Task {
            do {
                let response = try await getHealth()
                completion(.success(response))
            } catch {
                completion(.failure(error))
            }
        }
    }
    
    // MARK: - Helper Methods
    
    private func performRequest<T: Decodable>(
        url: URL, 
        imageData: Data
    ) async throws -> T {
        var request = URLRequest(url: url)
        request.httpMethod = "POST"
        
        // Process the image data - convert HEIC to PNG if needed
        let processedData = try processImageData(imageData)
        
        // Set the Content-Type to image/png for the converted image
        request.setValue("image/png", forHTTPHeaderField: "Content-Type")
        
        // Set the processed image data as the body
        request.httpBody = processedData
        
        // Print debug information
        print("Sending request to URL: \(url.absoluteString)")
        print("Content-Type: image/png")
        print("Image data size: \(processedData.count) bytes")
        
        let (data, response) = try await session.data(for: request, delegate: nil)
        
        guard let httpResponse = response as? HTTPURLResponse else {
            throw OCRError(error: "Invalid response")
        }
        
        guard (200...299).contains(httpResponse.statusCode) else {
            // Print the response body for debugging
            let responseString = String(data: data, encoding: .utf8) ?? "Unable to decode response"
            print("HTTP Error \(httpResponse.statusCode): \(responseString)")
            
            if let errorResponse = try? JSONDecoder().decode(OCRError.self, from: data) {
                throw errorResponse
            } else {
                throw OCRError(error: "HTTP Error: \(httpResponse.statusCode) - \(responseString)")
            }
        }
        
        let decoder = JSONDecoder()
        return try decoder.decode(T.self, from: data)
    }
    
    /// Process image data before sending to server
    /// - Converts HEIC images to PNG
    /// - Returns original data for already supported formats
    private func processImageData(_ imageData: Data) throws -> Data {
        // Check if this is a HEIC image
        let isHEIC = isHEICFormat(imageData)
        
        if isHEIC {
            print("Converting HEIC image to PNG format")
            
            #if canImport(UIKit) && !os(macOS)
            // iOS approach - Use UIKit
            if let image = UIImage(data: imageData) {
<<<<<<< HEAD
                // Convert to PNG format
=======
                // Convert to PNG (lossless format)
>>>>>>> ce240cf4
                if let pngData = image.pngData() {
                    print("HEIC conversion successful: \(imageData.count) bytes → \(pngData.count) bytes")
                    return pngData
                }
                throw OCRError(error: "Failed to convert HEIC to PNG")
            }
            throw OCRError(error: "Failed to create UIImage from HEIC data")
            
            #elseif canImport(AppKit) && os(macOS)
            // macOS approach - Use AppKit and ImageIO
            if let imageSource = CGImageSourceCreateWithData(imageData as CFData, nil),
               let cgImage = CGImageSourceCreateImageAtIndex(imageSource, 0, nil) {
                
                let nsImage = NSImage(cgImage: cgImage, size: .zero)
                if let tiffData = nsImage.tiffRepresentation,
                   let bitmap = NSBitmapImageRep(data: tiffData),
                   let pngData = bitmap.representation(using: .png, properties: [:]) {
                    print("HEIC conversion successful: \(imageData.count) bytes → \(pngData.count) bytes")
                    return pngData
                }
                throw OCRError(error: "Failed to convert HEIC to PNG")
            }
            throw OCRError(error: "Failed to create image from HEIC data")
            
            #else
            // For other platforms, provide a warning
            print("Warning: HEIC conversion is not supported on this platform. Image may not be processed correctly.")
            return imageData
            #endif
        }
        
        // Return original data for already supported formats
        return imageData
    }
    
    /// Check if the provided data is in HEIC format
    private func isHEICFormat(_ imageData: Data) -> Bool {
        // HEIC files start with the 'ftyp' box followed by a brand like 'heic', 'heix', 'hevc', 'hevx'
        // We'll check for the 'ftyp' marker followed by one of these brands
        
        // Need at least 12 bytes to check the format
        guard imageData.count >= 12 else { return false }
        
        // HEIC format check
        // The 'ftyp' box is at position 4, and the brand follows it
        let ftypRange = 4..<8
        let brandRange = 8..<12
        
        if let ftypString = String(data: imageData.subdata(in: ftypRange), encoding: .ascii),
           ftypString == "ftyp" {
            
            if let brandString = String(data: imageData.subdata(in: brandRange), encoding: .ascii) {
                // Check for HEIC related brands
                let heicBrands = ["heic", "heix", "hevc", "hevx"]
                for brand in heicBrands {
                    if brandString.hasPrefix(brand) {
                        return true
                    }
                }
            }
        }
        
        return false
    }
}<|MERGE_RESOLUTION|>--- conflicted
+++ resolved
@@ -397,11 +397,7 @@
             #if canImport(UIKit) && !os(macOS)
             // iOS approach - Use UIKit
             if let image = UIImage(data: imageData) {
-<<<<<<< HEAD
-                // Convert to PNG format
-=======
                 // Convert to PNG (lossless format)
->>>>>>> ce240cf4
                 if let pngData = image.pngData() {
                     print("HEIC conversion successful: \(imageData.count) bytes → \(pngData.count) bytes")
                     return pngData
