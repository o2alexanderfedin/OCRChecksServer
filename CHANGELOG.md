--- conflicted
+++ resolved
@@ -2,8 +2,6 @@
 
 All notable changes to this project will be documented in this file.
 
-<<<<<<< HEAD
-=======
 ## [1.13.0] - 2025-05-16
 
 ### Added
@@ -17,7 +15,6 @@
 - Updated README.md with detailed AGPL license explanation and requirements
 - Enhanced copyright information across all documentation files
 
->>>>>>> b9f2e72a
 ## [1.12.2] - 2025-05-14
 
 ### Added
