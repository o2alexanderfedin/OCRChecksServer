--- conflicted
+++ resolved
@@ -2,15 +2,15 @@
 
 All notable changes to this project will be documented in this file.
 
-<<<<<<< HEAD
-## [1.26.0] - 2025-06-15
-
-### Fixed
-- Fixed base64 encoding for Mistral OCR API to properly process images
-- Improved error handling and logging for OCR processing
-- Implemented Buffer-based encoding approach for better compatibility
-- Enhanced MIME type detection from file extensions
-=======
+## [1.27.0] - 2025-06-12
+
+### Changed
+- Merged version 1.26.1 fixes into main branch
+- Official production release incorporating all fixes from 1.26.0 and 1.26.1
+- Enhanced API key validation and error handling
+- Fixed MIME type detection and base64 encoding for Mistral API integration
+- Improved type definitions and TypeScript compatibility
+
 ## [1.26.1] - 2025-06-10
 
 ### Fixed
@@ -33,7 +33,6 @@
 ### Added
 - Direct test for Mistral API integration to verify encoding approach
 - Enhanced logging for better troubleshooting of OCR issues
->>>>>>> ef357793
 
 ## [1.25.1] - 2025-06-03
 
@@ -563,4 +562,5 @@
 - Initial implementation of OCR Checks Worker
 - Mistral AI integration for OCR processing
 - API endpoint for check image processing
-- Unit tests for all components+- Unit tests for all components
+EOF < /dev/null