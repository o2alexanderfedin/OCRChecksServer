--- conflicted
+++ resolved
@@ -220,11 +220,7 @@
   return new Response(JSON.stringify({
     status: 'ok',
     timestamp: new Date().toISOString(),
-<<<<<<< HEAD
-    version: '1.11.0'
-=======
     version: '1.12.0'
->>>>>>> 51c21bc5
   }), {
     status: 200,
     headers: { 'Content-Type': 'application/json' }
