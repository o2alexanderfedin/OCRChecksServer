name = "ocr-checks-worker"
main = "src/index.ts"
compatibility_date = "2024-04-22"
compatibility_flags = ["nodejs_compat"]
workers_dev = true

# Logging is enabled by default in Workers
# Debug level is used for development

# Note: CPU limits require a paid plan
# [limits]
# cpu_ms = 50

# Development environment
[env.dev]
name = "ocr-checks-worker-dev"
route = "dev-api.nolock.social/*"
workers_dev = false
vars = { ENVIRONMENT = "development" }

# Staging environment
[env.staging]
name = "ocr-checks-worker-staging"
route = "staging-api.nolock.social/*"
workers_dev = false
vars = { ENVIRONMENT = "staging" }

# Production environment
[env.production]
name = "ocr-checks-worker"
workers_dev = true
# IMPORTANT: Do not store API keys here, use secrets instead
vars = { ENVIRONMENT = "production" }

# wrangler.toml (wrangler v3.88.0^)
[observability.logs]
enabled = true

# Environment variables
<<<<<<< HEAD
=======
# IMPORTANT: DO NOT ADD API KEYS HERE!
# Use Cloudflare Worker secrets instead: wrangler secret put MISTRAL_API_KEY
# Example: echo "your-api-key" | wrangler secret put MISTRAL_API_KEY
>>>>>>> 98fce98a
[vars]<|MERGE_RESOLUTION|>--- conflicted
+++ resolved
@@ -37,10 +37,7 @@
 enabled = true
 
 # Environment variables
-<<<<<<< HEAD
-=======
 # IMPORTANT: DO NOT ADD API KEYS HERE!
 # Use Cloudflare Worker secrets instead: wrangler secret put MISTRAL_API_KEY
 # Example: echo "your-api-key" | wrangler secret put MISTRAL_API_KEY
->>>>>>> 98fce98a
 [vars]