{
  "name": "ocr-checks-worker",
<<<<<<< HEAD
  "version": "1.27.0",
=======
  "version": "1.28.0",
>>>>>>> 70d49343
  "description": "A Cloudflare Worker that uses Mistral AI to perform OCR on paper checks",
  "type": "module",
  "main": "src/index.ts",
  "scripts": {
    "dev": "wrangler dev",
    "dev:watch": "wrangler dev --live-reload",
    "start-local": "bash scripts/start-local.sh",
    "deploy": "wrangler deploy",
    "test": "node --no-deprecation --import 'data:text/javascript,import { register } from \"node:module\"; import { pathToFileURL } from \"node:url\"; register(\"ts-node/esm\", pathToFileURL(\"./\"));' scripts/run-tests.js all",
    "test:unit": "node --no-deprecation --import 'data:text/javascript,import { register } from \"node:module\"; import { pathToFileURL } from \"node:url\"; register(\"ts-node/esm\", pathToFileURL(\"./\"));' scripts/run-unit-tests.js",
    "test:functional": "node --no-deprecation --import 'data:text/javascript,import { register } from \"node:module\"; import { pathToFileURL } from \"node:url\"; register(\"ts-node/esm\", pathToFileURL(\"./\"));' scripts/run-functional-tests.js",
    "test:semi": "node --no-deprecation --import 'data:text/javascript,import { register } from \"node:module\"; import { pathToFileURL } from \"node:url\"; register(\"ts-node/esm\", pathToFileURL(\"./\"));' scripts/run-semi-tests.js",
    "test:integration": "node --no-deprecation --import 'data:text/javascript,import { register } from \"node:module\"; import { pathToFileURL } from \"node:url\"; register(\"ts-node/esm\", pathToFileURL(\"./\"));' scripts/run-tests.js integration",
    "test:receipt-scanner": "node --no-deprecation --import 'data:text/javascript,import { register } from \"node:module\"; import { pathToFileURL } from \"node:url\"; register(\"ts-node/esm\", pathToFileURL(\"./\"));' scripts/run-receipt-scanner-test.js",
    "test:swift-e2e": "bash scripts/run-swift-e2e-tests.sh",
    "start-server": "node --no-deprecation scripts/start-server.js",
    "lint": "eslint . --ext .ts",
    "lint:fix": "eslint . --ext .ts --fix"
  },
  "keywords": [
    "cloudflare",
    "worker",
    "ocr",
    "mistral",
    "checks"
  ],
  "author": "O2.services",
  "license": "AGPL-3.0-or-later",
  "devDependencies": {
    "@cloudflare/workers-types": "^4.20240208.0",
    "@eslint/js": "^9.25.1",
    "@types/jasmine": "^5.1.7",
    "@types/node": "^22.14.1",
    "@typescript-eslint/eslint-plugin": "^8.31.0",
    "@typescript-eslint/parser": "^8.31.0",
    "ajv-formats": "^3.0.1",
    "eslint": "^9.25.1",
    "globals": "^16.0.0",
    "jasmine": "^5.6.0",
    "jasmine-ts": "^0.4.0",
    "ts-node": "^10.9.2",
    "typescript": "^5.3.3",
    "typescript-eslint": "^8.31.0",
    "wrangler": "^4.12.1"
  },
  "dependencies": {
    "@mistralai/mistralai": "^1.6.0",
    "ajv": "^8.12.0",
    "functionalscript": "^0.6.6",
    "heic-convert": "^2.1.0",
    "hono": "^4.7.7",
    "inversify": "^7.5.1",
    "reflect-metadata": "^0.2.2",
    "sharp": "^0.34.1"
  }
}<|MERGE_RESOLUTION|>--- conflicted
+++ resolved
@@ -1,10 +1,6 @@
 {
   "name": "ocr-checks-worker",
-<<<<<<< HEAD
-  "version": "1.27.0",
-=======
   "version": "1.28.0",
->>>>>>> 70d49343
   "description": "A Cloudflare Worker that uses Mistral AI to perform OCR on paper checks",
   "type": "module",
   "main": "src/index.ts",
