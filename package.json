--- conflicted
+++ resolved
@@ -1,10 +1,6 @@
 {
   "name": "ocr-checks-worker",
-<<<<<<< HEAD
-  "version": "1.11.0",
-=======
   "version": "1.12.0",
->>>>>>> 51c21bc5
   "description": "A Cloudflare Worker that uses Mistral AI to perform OCR on paper checks",
   "type": "module",
   "main": "src/index.ts",
